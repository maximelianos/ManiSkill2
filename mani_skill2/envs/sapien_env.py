--- conflicted
+++ resolved
@@ -75,14 +75,9 @@
     """
 
     # fmt: off
-<<<<<<< HEAD
     SUPPORTED_OBS_MODES = ("state", "state_dict", "none", "image", "state_dict+image")
-    SUPPORTED_REWARD_MODES = ("dense", "sparse")
-=======
-    SUPPORTED_OBS_MODES = ("state", "state_dict", "none", "image")
     SUPPORTED_REWARD_MODES = ("normalized_dense", "dense", "sparse")
     SUPPORTED_RENDER_MODES = ("human", "rgb_array", "cameras")
->>>>>>> 6f5b7afe
     # fmt: on
 
     metadata = {"render_modes": SUPPORTED_RENDER_MODES}
@@ -513,7 +508,7 @@
         if options is None:
             options = dict()
 
-        # when giving a specific seed, we always set the main RNG based on that seed. This then deterministically changes the **sequence** of RNG 
+        # when giving a specific seed, we always set the main RNG based on that seed. This then deterministically changes the **sequence** of RNG
         # used for each episode after each call to reset with seed=none. By default this sequence of rng starts with the default main seed used which is 2022,
         # which means that when creating an environment and resetting without a seed, it will always have the same sequence of RNG for each episode.
         self.set_main_rng(seed)
